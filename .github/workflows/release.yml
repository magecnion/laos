name: Release

on:
  push:
    tags:
      - '*'

env:
  SUBWASM_VERSION: 0.20.0

jobs:
  check-version:
    runs-on: ubuntu-latest
    steps:
      - uses: actions/checkout@v4.1.1
      - id: check_version
        run: |
          VERSION=$(grep -m1 version Cargo.toml | sed -E 's/.*"(.*)".*/\1/')
          TAG_NAME="${{ github.ref_name }}"
          
          if echo "$TAG_NAME" | grep -qE '^v[0-9]+\.[0-9]+\.[0-9]+$'; then
            echo "is_release_version=true" >> $GITHUB_OUTPUT
            if [ "v$VERSION" == "$TAG_NAME" ]; then
              echo "Proceeding with tag $TAG_NAME matching Cargo.toml version v$VERSION."
            else
              echo "Version in Cargo.toml ($VERSION) does not match current tag $TAG_NAME. Canceling release..."
              exit 1
            fi
          else
            echo "is_release_version=false" >> $GITHUB_OUTPUT
            echo "Tag $TAG_NAME does not have the format 'v*.*.*'. Skipping version check and proceeding..."
          fi
    outputs:
      is_release_version: ${{ steps.check_version.outputs.is_release_version }}

  prepare-release:
    needs: check-version
<<<<<<< HEAD
    runs-on: ubuntu-latest # TODO
    strategy:
      matrix:
        runtime:
          - { name: "laos", package: "laos-ownership-runtime", path: "ownership-chain/runtime/laos" }
          - { name: "klaos", package: "klaos-ownership-runtime", path: "ownership-chain/runtime/klaos" }
=======
    runs-on: ubuntu-latest
    strategy:
      matrix:
        runtime:
          - { name: "laos", package: "laos-runtime", path: "runtime/laos" }
>>>>>>> 80a62cd2
    steps:
      - uses: actions/checkout@v3
      - uses: ./.github/actions/setup
      - uses: ./.github/actions/cache
        with:
          cache-key: build_and_push
      - name: Srtool build
        id: srtool_build
        uses: chevdor/srtool-actions@v0.9.2
        with:
          chain: ${{ matrix.runtime.name }}
          package: ${{ matrix.runtime.package }}
          runtime_dir: ${{ matrix.runtime.path }}
          tag: 1.74.0
      - name: Summary
        id: summary
        run: |
          echo '${{ steps.srtool_build.outputs.json }}' | jq . > ${{ matrix.runtime.name }}-srtool-digest.json
          cat ${{ matrix.runtime.name }}-srtool-digest.json
          echo "Runtime location: ${{ steps.srtool_build.outputs.wasm }}"
          RUSTC_VERSION=$(jq '.info.rustc' < ${{ matrix.runtime.name }}-srtool-digest.json)
          SRTOOL_VERSION=$(jq '.info.generator.version' < ${{ matrix.runtime.name }}-srtool-digest.json)
          echo "rustc_version='$RUSTC_VERSION'" >> $GITHUB_OUTPUT
          echo "srtool_version=$SRTOOL_VERSION" >> $GITHUB_OUTPUT
      - name: Install subwasm ${{ env.SUBWASM_VERSION }}
        run: |
          wget https://github.com/chevdor/subwasm/releases/download/v${{ env.SUBWASM_VERSION }}/subwasm_linux_amd64_v${{ env.SUBWASM_VERSION }}.deb
          sudo dpkg -i subwasm_linux_amd64_v${{ env.SUBWASM_VERSION }}.deb
          subwasm --version
      - name: Extract metadata
        run: |
          subwasm  --json info ${{ steps.srtool_build.outputs.wasm }} > ${{ matrix.runtime.name }}-info.json
          subwasm info ${{ steps.srtool_build.outputs.wasm }} > ${{ matrix.runtime.name }}-info.txt
          cat ${{ matrix.runtime.name }}-info.txt

          subwasm  --json info ${{ steps.srtool_build.outputs.wasm_compressed }} > ${{ matrix.runtime.name }}-subwam-info.json
          subwasm info ${{ steps.srtool_build.outputs.wasm_compressed }} > ${{ matrix.runtime.name }}-subwam-info.txt
          cat ${{ matrix.runtime.name }}-subwam-info.txt
<<<<<<< HEAD
      # - name: Log in to Docker Hub
      #   uses: docker/login-action@v2.1.0
      #   with:
      #     username: ${{ secrets.DOCKER_USERNAME }}
      #     password: ${{ secrets.DOCKER_TOKEN }}
      # - name: Push image ownership node
      #   uses: docker/build-push-action@v4
      #   with:
      #     context: .
      #     push: true
      #     file: ./docker/ownership-node.local.Dockerfile
      #     tags: freeverseio/laos-ownership-node:${{ github.ref_name }}
=======
     
>>>>>>> 80a62cd2
      - name: Update Release Description with subwasm info
        run: |
          gh release view ${{ github.ref_name }} --json body -q .body > description.txt
              
          RUSTC_VERSION=$(echo ${{ steps.summary.outputs.rustc_version }} | tr -d '"')
          SRTOOL_VERSION=${{ steps.summary.outputs.srtool_version }}
          
          printf "\n\n## ${{ matrix.runtime.name }} runtime\nThis runtime was built using %s with srtool %s\n" "$RUSTC_VERSION" "$SRTOOL_VERSION" >> description.txt
          echo '```' >> description.txt
          
          cat ${{ matrix.runtime.name }}-subwam-info.txt >> description.txt
          
          echo '```' >> description.txt
        
        
          gh release edit ${{ github.ref_name }} --notes-file description.txt
        env:
          GITHUB_TOKEN: ${{ secrets.GITHUB_TOKEN }}
      - name: Upload Ownership Wasm Binaries
        run: |
          echo "Uploading ownership wasm binary for tag ${{ github.ref_name }}"
          gh release upload ${{ github.ref_name }} ${{ steps.srtool_build.outputs.wasm_compressed }}
        env:
          GITHUB_TOKEN: ${{ secrets.GITHUB_TOKEN }}

  dockerize_and_push:
    needs: prepare-release
    runs-on: 
      group: laos
      labels: ubuntu-16-cores
    steps:
      - uses: actions/checkout@v3
      - uses: ./.github/actions/setup
      - uses: ./.github/actions/cache
        with:
          cache-key: build_and_push
      - name: Build
        run: |
          cargo build --release --locked
      - name: Log in to Docker Hub
        uses: docker/login-action@v2.1.0
        with:
          username: ${{ secrets.DOCKER_USERNAME }}
          password: ${{ secrets.DOCKER_TOKEN }}
      - name: Push image of laos node
        uses: docker/build-push-action@v4
        with:
          context: .
          push: true
          file: ./docker/laos-node.local.Dockerfile
          tags: freeverseio/laos-node:${{ github.ref_name }}<|MERGE_RESOLUTION|>--- conflicted
+++ resolved
@@ -35,20 +35,11 @@
 
   prepare-release:
     needs: check-version
-<<<<<<< HEAD
-    runs-on: ubuntu-latest # TODO
-    strategy:
-      matrix:
-        runtime:
-          - { name: "laos", package: "laos-ownership-runtime", path: "ownership-chain/runtime/laos" }
-          - { name: "klaos", package: "klaos-ownership-runtime", path: "ownership-chain/runtime/klaos" }
-=======
     runs-on: ubuntu-latest
     strategy:
       matrix:
         runtime:
           - { name: "laos", package: "laos-runtime", path: "runtime/laos" }
->>>>>>> 80a62cd2
     steps:
       - uses: actions/checkout@v3
       - uses: ./.github/actions/setup
@@ -87,22 +78,7 @@
           subwasm  --json info ${{ steps.srtool_build.outputs.wasm_compressed }} > ${{ matrix.runtime.name }}-subwam-info.json
           subwasm info ${{ steps.srtool_build.outputs.wasm_compressed }} > ${{ matrix.runtime.name }}-subwam-info.txt
           cat ${{ matrix.runtime.name }}-subwam-info.txt
-<<<<<<< HEAD
-      # - name: Log in to Docker Hub
-      #   uses: docker/login-action@v2.1.0
-      #   with:
-      #     username: ${{ secrets.DOCKER_USERNAME }}
-      #     password: ${{ secrets.DOCKER_TOKEN }}
-      # - name: Push image ownership node
-      #   uses: docker/build-push-action@v4
-      #   with:
-      #     context: .
-      #     push: true
-      #     file: ./docker/ownership-node.local.Dockerfile
-      #     tags: freeverseio/laos-ownership-node:${{ github.ref_name }}
-=======
      
->>>>>>> 80a62cd2
       - name: Update Release Description with subwasm info
         run: |
           gh release view ${{ github.ref_name }} --json body -q .body > description.txt
