--- conflicted
+++ resolved
@@ -3,11 +3,7 @@
 repository = "https://github.com/freeverseio/laos.git"
 homepage = "https://www.laosfoundation.io"
 authors = ["Freeverse"]
-<<<<<<< HEAD
-version = "0.17.4"
-=======
 version = "0.19.0"
->>>>>>> 08bd818f
 
 [workspace]
 resolver = "2"
