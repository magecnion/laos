--- conflicted
+++ resolved
@@ -254,11 +254,8 @@
 pallet-laos-evolution = { path = "./pallets/laos-evolution", default-features = false }
 pallet-asset-metadata-extender = { path = "./pallets/asset-metadata-extender", default-features = false }
 pallet-parachain-staking = { path = "./pallets/parachain-staking", default-features = false }
-<<<<<<< HEAD
 pallet-evm-precompile-parachain-staking = { path = "./precompiles/parachain-staking", default-features = false }
-=======
 pallet-precompiles-benchmark = { path = "./pallets/precompiles-benchmark", default-features = false}
->>>>>>> d09fd7f2
 
 # Primitives
 laos-primitives = { path = "./primitives", default-features = false }
