#![cfg_attr(not(feature = "std"), no_std)]

/// Edit this file to define custom logic or remove it if it is not needed.
/// Learn more about FRAME and the core library of Substrate FRAME pallets:
/// <https://docs.substrate.io/reference/frame-pallets/>
pub use pallet::*;
<<<<<<< HEAD
use parity_scale_codec::alloc::string::ToString;
use sp_core::{H160, U256};
use sp_std::vec::Vec;
=======
use sp_core::H160;
>>>>>>> 9e6f8b2a

mod functions;
pub mod traits;

#[frame_support::pallet]
pub mod pallet {
<<<<<<< HEAD

	use crate::functions::convert_asset_id_to_owner;

	use super::*;
	use frame_support::{
		pallet_prelude::{OptionQuery, ValueQuery, *},
		BoundedVec,
	};
=======
	use crate::functions::convert_asset_id_to_owner;

	use super::*;
	use frame_support::pallet_prelude::{OptionQuery, ValueQuery, *};
>>>>>>> 9e6f8b2a
	use frame_system::pallet_prelude::*;
	use sp_core::{H160, U256};

	/// Collection id type
	/// TODO: use 256 bits
	pub type CollectionId = u64;

	/// Collection id type
	pub type CollectionId = u64;

	/// Base URI type
	pub type BaseURI<T> = BoundedVec<u8, <T as Config>::BaseURILimit>;

	#[pallet::pallet]
	pub struct Pallet<T>(_);

	/// Configure the pallet by specifying the parameters and types on which it depends.
	#[pallet::config]
	pub trait Config: frame_system::Config {
		/// Because this pallet emits events, it depends on the runtime's definition of an event.
		type RuntimeEvent: From<Event<Self>> + IsType<<Self as frame_system::Config>::RuntimeEvent>;
<<<<<<< HEAD

		/// Specifies the advised maximum length for a Base URI.
		//s
		/// The URI standard (RFC 3986) doesn't dictates a limit for the length of URIs.
		/// However it seems the max supported length in browsers is 2,048 characters.
		///
		/// The base should be capped at 2,015 characters in length. This ensures room for
		/// the token URI formation, where it combines `BaseURILimit`, a `'/'`, and a `tokenID`
		/// (which takes up 33 characters).
		#[pallet::constant]
		type BaseURILimit: Get<u32>;
=======
>>>>>>> 9e6f8b2a
	}

	/// Collection counter
	#[pallet::storage]
<<<<<<< HEAD
	#[pallet::getter(fn collection_counter)]
	pub(super) type CollectionCounter<T: Config> = StorageValue<_, CollectionId, ValueQuery>;

	/// Collection base URI
	#[pallet::storage]
	#[pallet::getter(fn collection_base_uri)]
	pub(super) type CollectionBaseURI<T: Config> =
		StorageMap<_, Blake2_128Concat, CollectionId, BaseURI<T>, OptionQuery>;

	/// Asset owner
	#[pallet::storage]
	pub(super) type AssetOwner<T: Config> =
		StorageMap<_, Blake2_128Concat, U256, H160, OptionQuery>;

	fn asset_owner<T: Config>(key: U256) -> H160 {
		AssetOwner::<T>::get(key).unwrap_or_else(|| convert_asset_id_to_owner(key))
	}
=======
	#[pallet::getter(fn owner_of_collection)]
	pub(super) type OwnerOfCollection<T: Config> =
		StorageMap<_, Blake2_128Concat, CollectionId, T::AccountId, OptionQuery>;

	/// Collection counter
	#[pallet::storage]
	#[pallet::getter(fn collection_counter)]
	pub(super) type CollectionCounter<T: Config> = StorageValue<_, CollectionId, ValueQuery>;
>>>>>>> 9e6f8b2a

	/// Pallet events
	#[pallet::event]
	#[pallet::generate_deposit(pub(super) fn deposit_event)]
	pub enum Event<T: Config> {
		/// Collection created
		/// parameters. [collection_id, who]
		CollectionCreated { collection_id: CollectionId, who: T::AccountId },
<<<<<<< HEAD
		/// Asset transferred to `who`
		/// parameters. [asset_id_id, who]
		AssetTransferred { asset_id: U256, receiver: H160 },
=======
>>>>>>> 9e6f8b2a
	}

	// Errors inform users that something went wrong.
	#[pallet::error]
	#[derive(PartialEq)]
	pub enum Error<T> {
<<<<<<< HEAD
		/// Collection id overflow
		CollectionIdOverflow,
		/// Collection does not exist
		CollectionDoesNotExist,
		// NoPermission,
		NoPermission,
		// AssetDoesNotExist,
		AssetDoesNotExist,
		// CannotTransferSelf,
		CannotTransferSelf,
		// TransferToNullAddress,
		TransferToNullAddress,
	}

	impl<T: Config> AsRef<[u8]> for Error<T> {
		fn as_ref(&self) -> &[u8] {
			match self {
				Error::__Ignore(_, _) => b"__Ignore",
				Error::CollectionIdOverflow => b"CollectionIdOverflow",
				Error::CollectionDoesNotExist => b"CollectionDoesNotExist",
				Error::NoPermission => b"NoPermission",
				Error::AssetDoesNotExist => b"AssetDoesNotExist",
				Error::CannotTransferSelf => b"CannotTransferSelf",
				Error::TransferToNullAddress => b"TransferToNullAddress",
			}
		}
=======
		/// Collection already exists
		CollectionAlreadyExists,
		/// Collection id overflow
		CollectionIdOverflow,
>>>>>>> 9e6f8b2a
	}

	// Dispatchable functions allows users to interact with the pallet and invoke state changes.
	// These functions materialize as "extrinsics", which are often compared to transactions.
	// Dispatchable functions must be annotated with a weight and must return a DispatchResult.
	#[pallet::call]
	impl<T: Config> Pallet<T> {
		#[pallet::call_index(0)]
		#[pallet::weight(10_000 + T::DbWeight::get().writes(1).ref_time())] // TODO set proper weight
<<<<<<< HEAD
		pub fn create_collection(origin: OriginFor<T>, base_uri: BaseURI<T>) -> DispatchResult {
			let who = ensure_signed(origin)?;

			match Self::do_create_collection(who, base_uri) {
				Ok(_) => Ok(()),
				Err(err) => Err(err.into()),
			}
		}
	}

	impl<T: Config> traits::CollectionManager for Pallet<T> {
		type Error = Error<T>;
		type AccountId = T::AccountId;
		type BaseURI = BaseURI<T>;

		fn base_uri(collection_id: CollectionId) -> Option<Self::BaseURI> {
			CollectionBaseURI::<T>::get(collection_id)
		}

		fn create_collection(
			owner: T::AccountId,
			base_uri: Self::BaseURI,
		) -> Result<CollectionId, Self::Error> {
			Self::do_create_collection(owner, base_uri)
		}
	}

	impl<T: Config> traits::Erc721 for Pallet<T> {
		type Error = Error<T>;

		fn owner_of(collection_id: CollectionId, asset_id: U256) -> Result<H160, Self::Error> {
			Pallet::<T>::collection_base_uri(collection_id).ok_or(Error::CollectionDoesNotExist)?;
			Ok(asset_owner::<T>(asset_id))
		}

		fn transfer_from(
			origin: H160,
			collection_id: CollectionId,
			from: H160,
			to: H160,
			asset_id: U256,
		) -> Result<(), Self::Error> {
			Pallet::<T>::collection_base_uri(collection_id).ok_or(Error::CollectionDoesNotExist)?;
			ensure!(origin == from, Error::NoPermission);
			ensure!(asset_owner::<T>(asset_id) == from, Error::NoPermission);
			ensure!(from != to, Error::CannotTransferSelf);
			ensure!(to != H160::zero(), Error::TransferToNullAddress);

			AssetOwner::<T>::set(asset_id, Some(to.clone()));
			Self::deposit_event(Event::AssetTransferred { asset_id, receiver: to });

			Ok(())
		}

		fn token_uri(collection_id: CollectionId, asset_id: U256) -> Result<Vec<u8>, Self::Error> {
			let base_uri = Pallet::<T>::collection_base_uri(collection_id)
				.ok_or(Error::CollectionDoesNotExist)?;

			// concatenate base_uri with asset_id
			let mut token_uri = base_uri.to_vec();
			token_uri.push(b'/');
			token_uri.extend_from_slice(asset_id.to_string().as_bytes());
			Ok(token_uri)
		}
	}
=======
		pub fn create_collection(origin: OriginFor<T>) -> DispatchResult {
			let who = ensure_signed(origin)?;

			match Self::do_create_collection(who) {
				Ok(_) => Ok(()),
				Err(err) => Err(err.into()),
			}
		}
	}

	impl<T: Config> traits::CollectionManager<T::AccountId> for Pallet<T> {
		fn owner_of_collection(collection_id: CollectionId) -> Option<T::AccountId> {
			OwnerOfCollection::<T>::get(collection_id)
		}

		fn create_collection(owner: T::AccountId) -> Result<CollectionId, &'static str> {
			Self::do_create_collection(owner)
		}
	}

	impl<T: Config> traits::Erc721 for Pallet<T> {
		fn owner_of(collection_id: CollectionId, asset_id: U256) -> Result<H160, &'static str> {
			match OwnerOfCollection::<T>::get(collection_id) {
				Some(_) => Ok(convert_asset_id_to_owner(asset_id)),
				None => Err("Collection does not exist"),
			}
		}
	}
>>>>>>> 9e6f8b2a
}

/// `ASSET_PRECOMPILE_ADDRESS_PREFIX` is a predefined prefix used to identify collection addresses.
///
/// All addresses that start with this prefix are considered as collection addresses.
/// Since `CollectionId` is represented as a `u64`, it leaves these bits free to be
/// utilized for such a prefix.
///
/// Usage of this prefix provides a consistent and recognizable pattern for distinguishing
/// collection addresses from other types of addresses in the system.
pub const ASSET_PRECOMPILE_ADDRESS_PREFIX: &[u8] = &[0xff; 12];

/// Enum representing possible errors related to collections.
#[derive(Debug, PartialEq)]
pub enum CollectionError {
	/// Error indicating that the provided address does not have the correct prefix.
	InvalidPrefix,
}

/// Converts a `CollectionId` into an `H160` address format.
///
/// This function takes the given `CollectionId`, which is assumed to be a `u64`,
/// and maps it into an `H160` address, prepending it with the `ASSET_PRECOMPILE_ADDRESS_PREFIX`.
///
/// # Arguments
///
/// * `collection_id`: The ID of the collection to be converted.
///
/// # Returns
///
/// * An `H160` representation of the collection ID.
pub fn collection_id_to_address(collection_id: CollectionId) -> H160 {
	let mut bytes = [0u8; 20];
	bytes[12..20].copy_from_slice(&collection_id.to_be_bytes());
	for (i, byte) in ASSET_PRECOMPILE_ADDRESS_PREFIX.iter().enumerate() {
		bytes[i] = *byte;
	}
	H160(bytes)
}

/// Converts an `H160` address into a `CollectionId` format.
///
/// This function takes the given `H160` address, checks for the correct prefix, and extracts
/// the `CollectionId` from it. If the prefix is incorrect, it returns a `CollectionError::InvalidPrefix` error.
///
/// # Arguments
///
/// * `address`: The `H160` address to be converted.
///
/// # Returns
///
/// * A `Result` which is either the `CollectionId` or an error indicating the address is invalid.
pub fn address_to_collection_id(address: H160) -> Result<CollectionId, CollectionError> {
	if &address.0[0..12] != ASSET_PRECOMPILE_ADDRESS_PREFIX {
		return Err(CollectionError::InvalidPrefix);
	}
	let id_bytes: [u8; 8] = address.0[12..].try_into().unwrap();
	Ok(CollectionId::from_be_bytes(id_bytes))
}

/// Checks if a given `H160` address is a collection address.
///
/// This function examines the prefix of the given `H160` address to determine if it is a
/// collection address, based on the `ASSET_PRECOMPILE_ADDRESS_PREFIX`.
///
/// # Arguments
///
/// * `address`: The `H160` address to be checked.
///
/// # Returns
///
/// * A boolean indicating if the address is a collection address.
pub fn is_collection_address(address: H160) -> bool {
	&address.to_fixed_bytes()[0..12] == ASSET_PRECOMPILE_ADDRESS_PREFIX
}

#[cfg(test)]
mod mock;

#[cfg(test)]
mod tests;<|MERGE_RESOLUTION|>--- conflicted
+++ resolved
@@ -4,20 +4,15 @@
 /// Learn more about FRAME and the core library of Substrate FRAME pallets:
 /// <https://docs.substrate.io/reference/frame-pallets/>
 pub use pallet::*;
-<<<<<<< HEAD
 use parity_scale_codec::alloc::string::ToString;
-use sp_core::{H160, U256};
+use sp_core::H160;
 use sp_std::vec::Vec;
-=======
-use sp_core::H160;
->>>>>>> 9e6f8b2a
 
 mod functions;
 pub mod traits;
 
 #[frame_support::pallet]
 pub mod pallet {
-<<<<<<< HEAD
 
 	use crate::functions::convert_asset_id_to_owner;
 
@@ -26,18 +21,8 @@
 		pallet_prelude::{OptionQuery, ValueQuery, *},
 		BoundedVec,
 	};
-=======
-	use crate::functions::convert_asset_id_to_owner;
-
-	use super::*;
-	use frame_support::pallet_prelude::{OptionQuery, ValueQuery, *};
->>>>>>> 9e6f8b2a
 	use frame_system::pallet_prelude::*;
 	use sp_core::{H160, U256};
-
-	/// Collection id type
-	/// TODO: use 256 bits
-	pub type CollectionId = u64;
 
 	/// Collection id type
 	pub type CollectionId = u64;
@@ -53,7 +38,6 @@
 	pub trait Config: frame_system::Config {
 		/// Because this pallet emits events, it depends on the runtime's definition of an event.
 		type RuntimeEvent: From<Event<Self>> + IsType<<Self as frame_system::Config>::RuntimeEvent>;
-<<<<<<< HEAD
 
 		/// Specifies the advised maximum length for a Base URI.
 		//s
@@ -65,13 +49,10 @@
 		/// (which takes up 33 characters).
 		#[pallet::constant]
 		type BaseURILimit: Get<u32>;
-=======
->>>>>>> 9e6f8b2a
 	}
 
 	/// Collection counter
 	#[pallet::storage]
-<<<<<<< HEAD
 	#[pallet::getter(fn collection_counter)]
 	pub(super) type CollectionCounter<T: Config> = StorageValue<_, CollectionId, ValueQuery>;
 
@@ -89,16 +70,6 @@
 	fn asset_owner<T: Config>(key: U256) -> H160 {
 		AssetOwner::<T>::get(key).unwrap_or_else(|| convert_asset_id_to_owner(key))
 	}
-=======
-	#[pallet::getter(fn owner_of_collection)]
-	pub(super) type OwnerOfCollection<T: Config> =
-		StorageMap<_, Blake2_128Concat, CollectionId, T::AccountId, OptionQuery>;
-
-	/// Collection counter
-	#[pallet::storage]
-	#[pallet::getter(fn collection_counter)]
-	pub(super) type CollectionCounter<T: Config> = StorageValue<_, CollectionId, ValueQuery>;
->>>>>>> 9e6f8b2a
 
 	/// Pallet events
 	#[pallet::event]
@@ -107,19 +78,15 @@
 		/// Collection created
 		/// parameters. [collection_id, who]
 		CollectionCreated { collection_id: CollectionId, who: T::AccountId },
-<<<<<<< HEAD
 		/// Asset transferred to `who`
 		/// parameters. [asset_id_id, who]
 		AssetTransferred { asset_id: U256, receiver: H160 },
-=======
->>>>>>> 9e6f8b2a
 	}
 
 	// Errors inform users that something went wrong.
 	#[pallet::error]
 	#[derive(PartialEq)]
 	pub enum Error<T> {
-<<<<<<< HEAD
 		/// Collection id overflow
 		CollectionIdOverflow,
 		/// Collection does not exist
@@ -146,12 +113,6 @@
 				Error::TransferToNullAddress => b"TransferToNullAddress",
 			}
 		}
-=======
-		/// Collection already exists
-		CollectionAlreadyExists,
-		/// Collection id overflow
-		CollectionIdOverflow,
->>>>>>> 9e6f8b2a
 	}
 
 	// Dispatchable functions allows users to interact with the pallet and invoke state changes.
@@ -161,7 +122,6 @@
 	impl<T: Config> Pallet<T> {
 		#[pallet::call_index(0)]
 		#[pallet::weight(10_000 + T::DbWeight::get().writes(1).ref_time())] // TODO set proper weight
-<<<<<<< HEAD
 		pub fn create_collection(origin: OriginFor<T>, base_uri: BaseURI<T>) -> DispatchResult {
 			let who = ensure_signed(origin)?;
 
@@ -227,36 +187,6 @@
 			Ok(token_uri)
 		}
 	}
-=======
-		pub fn create_collection(origin: OriginFor<T>) -> DispatchResult {
-			let who = ensure_signed(origin)?;
-
-			match Self::do_create_collection(who) {
-				Ok(_) => Ok(()),
-				Err(err) => Err(err.into()),
-			}
-		}
-	}
-
-	impl<T: Config> traits::CollectionManager<T::AccountId> for Pallet<T> {
-		fn owner_of_collection(collection_id: CollectionId) -> Option<T::AccountId> {
-			OwnerOfCollection::<T>::get(collection_id)
-		}
-
-		fn create_collection(owner: T::AccountId) -> Result<CollectionId, &'static str> {
-			Self::do_create_collection(owner)
-		}
-	}
-
-	impl<T: Config> traits::Erc721 for Pallet<T> {
-		fn owner_of(collection_id: CollectionId, asset_id: U256) -> Result<H160, &'static str> {
-			match OwnerOfCollection::<T>::get(collection_id) {
-				Some(_) => Ok(convert_asset_id_to_owner(asset_id)),
-				None => Err("Collection does not exist"),
-			}
-		}
-	}
->>>>>>> 9e6f8b2a
 }
 
 /// `ASSET_PRECOMPILE_ADDRESS_PREFIX` is a predefined prefix used to identify collection addresses.
