--- conflicted
+++ resolved
@@ -6,14 +6,8 @@
 	"scripts": {
 		"fmt-check": "prettier ./tests --check",
 		"fmt": "prettier ./tests --write",
-<<<<<<< HEAD
 		"build": "./compile_contracts.sh",
-		"test": "mocha -r ts-node/register -t 70000 --grep '@qa' --invert 'tests/**/*.ts'",
-		"qa": "mocha -r ts-node/register -t 200000 --grep '@qa' 'tests/**/*.ts'",
-=======
-		"build": "cp -r ../pallets/laos-evolution/src/precompiles/evolution_collection_factory/contracts contracts && cp -r ../pallets/laos-evolution/src/precompiles/evolution_collection/contracts contracts && cp -r ../pallets/asset-metadata-extender/src/precompiles/asset_metadata_extender/contracts contracts && truffle compile && rm -rf contracts",
 		"test": "mocha -r ts-node/register -t 270000 'tests/**/*.ts'",
->>>>>>> b303c48f
 		"test-sql": "FRONTIER_BACKEND_TYPE='sql' mocha -r ts-node/register 'tests/**/*.ts'"
 	},
 	"author": "",
