--- conflicted
+++ resolved
@@ -7,11 +7,7 @@
 
 // Node config
 export const RUNTIME_SPEC_NAME = "laos";
-<<<<<<< HEAD
 export const RUNTIME_SPEC_VERSION = 1703;
-=======
-export const RUNTIME_SPEC_VERSION = 1701;
->>>>>>> d09fd7f2
 export const RUNTIME_IMPL_VERSION = 0;
 export const LOCAL_NODE_URL = "http://127.0.0.1:9999";
 
