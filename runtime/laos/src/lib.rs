// Copyright 2023-2024 Freeverse.io
// This file is part of LAOS.

// LAOS is free software: you can redistribute it and/or modify
// it under the terms of the GNU General Public License as published by
// the Free Software Foundation, either version 3 of the License, or
// (at your option) any later version.

// LAOS is distributed in the hope that it will be useful,
// but WITHOUT ANY WARRANTY; without even the implied warranty of
// MERCHANTABILITY or FITNESS FOR A PARTICULAR PURPOSE.  See the
// GNU General Public License for more details.

// You should have received a copy of the GNU General Public License
// along with LAOS.  If not, see <http://www.gnu.org/licenses/>.

#![cfg_attr(not(feature = "std"), no_std)]
#![recursion_limit = "256"] // `construct_runtime!` does a lot of recursion and requires us to increase the limit to 256.

#[cfg(feature = "std")]
include!(concat!(env!("OUT_DIR"), "/wasm_binary.rs"));

pub mod apis;
pub mod configs;
pub mod currency;
mod precompiles;
mod self_contained_call;
pub mod types;
mod weights;

pub use configs::laos_evolution::REVERT_BYTECODE;
use core::marker::PhantomData;
use frame_support::construct_runtime;
use frame_system::EnsureRoot;
pub use laos_primitives::{
	AccountId, AuraId, Balance, BlockNumber, Hash, Header, Nonce, Signature,
};
pub use pallet_parachain_staking::{InflationInfo, Range};
use precompiles::LaosPrecompiles;
use sp_runtime::{create_runtime_str, generic, impl_opaque_keys, Permill};
use sp_std::prelude::*;
#[cfg(feature = "std")]
use sp_version::NativeVersion;
use sp_version::RuntimeVersion;
use staging_xcm_executor::XcmExecutor;

/// Block type as expected by this runtime.
pub type Block = generic::Block<Header, UncheckedExtrinsic>;

/// BlockId type as expected by this runtime.
pub type BlockId = generic::BlockId<Block>;

pub type Precompiles = LaosPrecompiles<Runtime>;

/// Opaque types. These are used by the CLI to instantiate machinery that don't need to know
/// the specifics of the runtime. They can then be made to be agnostic over specific formats
/// of data like extrinsics, allowing for them to continue syncing the network through upgrades
/// to even the core data structures.
pub mod opaque {
	use super::*;
	use sp_runtime::{generic, traits::BlakeTwo256};

	pub use sp_runtime::OpaqueExtrinsic as UncheckedExtrinsic;
	/// Opaque block header type.
	pub type Header = generic::Header<BlockNumber, BlakeTwo256>;
	/// Opaque block type.
	pub type Block = generic::Block<Header, UncheckedExtrinsic>;
	/// Opaque block identifier type.
	pub type BlockId = generic::BlockId<Block>;
}

impl_opaque_keys! {
	pub struct SessionKeys {
		pub aura: Aura,
	}
}

/// This determines the average expected block time that we are targeting.
pub const MILLISECS_PER_BLOCK: u64 = 12000;

/// Version of the runtime
#[sp_version::runtime_version]
pub const VERSION: RuntimeVersion = RuntimeVersion {
	spec_name: create_runtime_str!("laos"),
	impl_name: create_runtime_str!("laos"),
	authoring_version: 1,
<<<<<<< HEAD
	spec_version: 1704,
=======
	spec_version: 1900,
>>>>>>> 08bd818f
	impl_version: 0,
	apis: apis::PUBLIC_RUNTIME_API_VERSIONS,
	transaction_version: 1,
	state_version: 1,
};

/// The version information used to identify this runtime when compiled natively.
#[cfg(feature = "std")]
pub fn native_version() -> NativeVersion {
	NativeVersion { runtime_version: VERSION, can_author_with: Default::default() }
}

// Create the runtime by composing the FRAME pallets that were previously configured.
construct_runtime!(
	pub struct Runtime
	{
		// System support stuff.
		System: frame_system = 0,
		ParachainSystem: cumulus_pallet_parachain_system = 1,
		Timestamp: pallet_timestamp = 2,
		ParachainInfo: parachain_info = 3,
		Sudo: pallet_sudo = 4,
		Utility: pallet_utility = 5,
		Multisig: pallet_multisig = 6,
		Proxy: pallet_proxy = 7,

		// Monetary stuff.
		Balances: pallet_balances = 10,
		TransactionPayment: pallet_transaction_payment = 11,
		Vesting: pallet_vesting = 12,

		// Consensus support: the order of these 5 are important and shall not change.
		Authorship: pallet_authorship = 20,
		Session: pallet_session = 21,
		Aura: pallet_aura = 22,
		AuraExt: cumulus_pallet_aura_ext = 23,
		ParachainStaking: pallet_parachain_staking = 24,

		// XCM helpers.
		XcmpQueue: cumulus_pallet_xcmp_queue = 30,
		PolkadotXcm: pallet_xcm = 31,
		CumulusXcm: cumulus_pallet_xcm = 32,
		DmpQueue: cumulus_pallet_dmp_queue = 33,

		// Frontier
		Ethereum: pallet_ethereum = 50,
		EVM: pallet_evm = 51,
		EVMChainId: pallet_evm_chain_id = 52,
		BaseFee: pallet_base_fee = 53,

		// LAOS pallets
		LaosEvolution: pallet_laos_evolution = 100,
		AssetMetadataExtender: pallet_asset_metadata_extender = 101,
		PrecompilesBenchmark: pallet_precompiles_benchmark = 102,
	}
);

/// The SignedExtension to the basic transaction logic.
type SignedExtra = (
	frame_system::CheckNonZeroSender<Runtime>,
	frame_system::CheckSpecVersion<Runtime>,
	frame_system::CheckTxVersion<Runtime>,
	frame_system::CheckGenesis<Runtime>,
	frame_system::CheckEra<Runtime>,
	frame_system::CheckNonce<Runtime>,
	frame_system::CheckWeight<Runtime>,
	pallet_transaction_payment::ChargeTransactionPayment<Runtime>,
);

/// Unchecked extrinsic type as expected by this runtime.
type UncheckedExtrinsic =
	fp_self_contained::UncheckedExtrinsic<AccountId, RuntimeCall, Signature, SignedExtra>;

/// Executive: handles dispatch to the various modules.
type Executive = frame_executive::Executive<
	Runtime,
	Block,
	frame_system::ChainContext<Runtime>,
	Runtime,
	AllPalletsWithSystem,
>;

#[cfg(test)]
mod tests;

#[cfg(feature = "runtime-benchmarks")]
mod benchmarks;<|MERGE_RESOLUTION|>--- conflicted
+++ resolved
@@ -84,11 +84,7 @@
 	spec_name: create_runtime_str!("laos"),
 	impl_name: create_runtime_str!("laos"),
 	authoring_version: 1,
-<<<<<<< HEAD
-	spec_version: 1704,
-=======
 	spec_version: 1900,
->>>>>>> 08bd818f
 	impl_version: 0,
 	apis: apis::PUBLIC_RUNTIME_API_VERSIONS,
 	transaction_version: 1,
