// Copyright 2023-2024 Freeverse.io
// This file is part of LAOS.

// LAOS is free software: you can redistribute it and/or modify
// it under the terms of the GNU General Public License as published by
// the Free Software Foundation, either version 3 of the License, or
// (at your option) any later version.

// LAOS is distributed in the hope that it will be useful,
// but WITHOUT ANY WARRANTY; without even the implied warranty of
// MERCHANTABILITY or FITNESS FOR A PARTICULAR PURPOSE.  See the
// GNU General Public License for more details.

// You should have received a copy of the GNU General Public License
// along with LAOS.  If not, see <http://www.gnu.org/licenses/>.

use super::MaxTokenUriLength;
<<<<<<< HEAD
use crate::{
	types::{AccountIdToH160, H160ToAccountId},
	weights, Runtime, RuntimeEvent,
};
=======
use crate::{types::AccountIdToH160, Runtime, RuntimeEvent};
>>>>>>> 919d2294

impl pallet_laos_evolution::Config for Runtime {
	type RuntimeEvent = RuntimeEvent;
	type AccountIdToH160 = AccountIdToH160;
	type MaxTokenUriLength = MaxTokenUriLength;
	type WeightInfo = weights::pallet_laos_evolution::WeightInfo<Runtime>;
	type GasWeightMapping = <Runtime as pallet_evm::Config>::GasWeightMapping;
	type OnCreateCollection = CollectionManager;
}

// This is the simplest bytecode to revert without returning any data.
// We will pre-deploy it under all of our precompiles to ensure they can be called from
// within contracts.
// (PUSH1 0x00 PUSH1 0x00 REVERT)
pub const REVERT_BYTECODE: [u8; 5] = [0x60, 0x00, 0x60, 0x00, 0xFD];

// Currently, we insert [`REVERT_BYTECODE`] as an
// `AccountCode` for the collection address.
//
// This is done to ensure internal calls to the collection address do not
// fail.
pub struct CollectionManager;
impl pallet_laos_evolution::traits::OnCreateCollection for CollectionManager {
	fn on_create_collection(address: sp_core::H160) {
		pallet_evm::Pallet::<Runtime>::create_account(address, REVERT_BYTECODE.into());
	}
}<|MERGE_RESOLUTION|>--- conflicted
+++ resolved
@@ -15,14 +15,7 @@
 // along with LAOS.  If not, see <http://www.gnu.org/licenses/>.
 
 use super::MaxTokenUriLength;
-<<<<<<< HEAD
-use crate::{
-	types::{AccountIdToH160, H160ToAccountId},
-	weights, Runtime, RuntimeEvent,
-};
-=======
-use crate::{types::AccountIdToH160, Runtime, RuntimeEvent};
->>>>>>> 919d2294
+use crate::{types::AccountIdToH160, weights, Runtime, RuntimeEvent};
 
 impl pallet_laos_evolution::Config for Runtime {
 	type RuntimeEvent = RuntimeEvent;
